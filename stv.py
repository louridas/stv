# Copyright 2011, 2022 GRNET S.A. All rights reserved.
#
# Redistribution and use in source and binary forms, with or without
# modification, are permitted provided that the following conditions
# are met:
#
#   1. Redistributions of source code must retain the above copyright
#      notice, this list of conditions and the following disclaimer.
#
#  2. Redistributions in binary form must reproduce the above
#     copyright notice, this list of conditions and the following
#     disclaimer in the documentation and/or other materials provided
#     with the distribution.
#
# THIS SOFTWARE IS PROVIDED BY THE REGENTS AND CONTRIBUTORS ``AS IS''
# AND ANY EXPRESS OR IMPLIED WARRANTIES, INCLUDING, BUT NOT LIMITED
# TO, THE IMPLIED WARRANTIES OF MERCHANTABILITY AND FITNESS FOR A
# PARTICULAR PURPOSE ARE DISCLAIMED. IN NO EVENT SHALL THE REGENTS OR
# CONTRIBUTORS BE LIABLE FOR ANY DIRECT, INDIRECT, INCIDENTAL,
# SPECIAL, EXEMPLARY, OR CONSEQUENTIAL DAMAGES (INCLUDING, BUT NOT
# LIMITED TO, PROCUREMENT OF SUBSTITUTE GOODS OR SERVICES; LOSS OF
# USE, DATA, OR PROFITS; OR BUSINESS INTERRUPTION) HOWEVER CAUSED AND
# ON ANY THEORY OF LIABILITY, WHETHER IN CONTRACT, STRICT LIABILITY,
# OR TORT (INCLUDING NEGLIGENCE OR OTHERWISE) ARISING IN ANY WAY OUT
# OF THE USE OF THIS SOFTWARE, EVEN IF ADVISED OF THE POSSIBILITY OF
# SUCH DAMAGE.
#
# The views and conclusions contained in the software and
# documentation are those of the authors and should not be interpreted
# as representing official policies, either expressed or implied, of
# GRNET S.A.

from __future__ import with_statement
from __future__ import division
from __future__ import absolute_import
import random
import logging
import sys
import math
import csv
import argparse
from io import open

SVT_LOGGER = 'SVT'
LOGGER_FORMAT = '%(message)s'
LOG_MESSAGE = "{action} {desc}"

class Action(object):
    COUNT_ROUND = u"@ROUND"
    TRANSFER = u">TRANSFER"
    ELIMINATE = u"-ELIMINATE"
    QUOTA =u"!QUOTA"
    ELECT = u"+ELECT"
    COUNT = u".COUNT"
    ZOMBIES = u"~ZOMBIES"
    RANDOM = u"*RANDOM"
    THRESHOLD = u"^THRESHOLD"
    ROUND_ROBIN = u"oROUND_ROBIN"
    CONSTITUENCY_TURN = u"#CONSTITUENCY_TURN"
    SHUFFLE = u"xSHUFFLE"
    SORT = u"/SORT"

LOGGER = logging.getLogger(SVT_LOGGER)
class Ballot(object):
    u"""A ballot class for Single Transferable Voting.

    The ballot class contains an ordered list of candidates (in
    decreasing order of preference) and an ordered list of weights
    (new weights are added to the front of the list). The index of the
    current preference (for the first count and subsequent rounds)
    is also kept.
    """

    candidates = []
    weights = [1.0]
    current_preference = 0
    _value = 1.0

    def __init__(self, candidates=[]):
        self.candidates = candidates

    def add_weight(self, weight):
        self.weights.insert(0, weight)
        self._value *= weight

    def get_value(self):
        return self._value
    
def select_first_rnd(sequence, key, action, logger=LOGGER):
    u"""Selects the first item in a sorted sequence breaking ties randomly.

    For the given sorted sequence, returns the first item if it
    is different than the second; if there are ties so that there
    are items with equal values, it randomly selects among those items.
    The value of each item in the sequence is provided by applying the
    function key to the item. The action parameter indicates the context
    in which the random selection takes place (election or elimination).
    """

    first_value = key(sequence[0])
    collected = [ item for item in sequence if key(item) == first_value ]
    index = 0
    selected = collected[index]
    num_eligibles = len(collected)
    if (num_eligibles > 1):
        index = int(random.random() * num_eligibles)
        selected = collected[index]
        description = "{selected} from {collected} to {action}".format(selected=selected, collected=collected, action=action)
        logger.info(LOG_MESSAGE.format(action=Action.RANDOM, desc=description))
    return selected
        

def sort_rnd(sequence, key, reverse, logger=LOGGER):
    u"""Sorts the sequence breaking ties randomnly.

    The sequence is sorted in place and returned, using the key
    callable as sorting key and reverse to determine whether the sort
    will be ascending or descending. The function first shuffles the
    sequence randomly, and the sorts the shuffled sequence. As the
    sort is stable, the resulting sorted sequence has ties broken
    randomly.
    """
    
    sequence_str = unicode(sequence)
    random.shuffle(sequence)
    shuffled_sequence_str = unicode(sequence)
    description = ('from ' + sequence_str +
                   ' to ' + shuffled_sequence_str)
    logger.info(LOG_MESSAGE.format(action=Action.SHUFFLE,
                                   desc=description))
    sorted_sequence = sorted(
        sequence,
        key=key,
        reverse=reverse)
    description = ('from' + shuffled_sequence_str +
                   ' to ' + unicode(sorted_sequence))
    logger.info(LOG_MESSAGE.format(action=Action.SORT, desc=description))
    return sorted_sequence

def redistribute_ballots(selected, weight, hopefuls, allocated, vote_count, logger=LOGGER):
    u"""Redistributes the ballots from selected to the hopefuls.

    Redistributes the ballots currently allocated to the selected
    candidate. The ballots are redistributed with the given weight.
    The total ballot allocation is given by the allocated map, which
    is modified accordingly. The current vote count is given by
    vote_count and is adjusted according to the redistribution.
    """

    transferred = []
    # Keep a hash of ballot moves for logging purposes.
    # Keys are a tuple of the form (from_recipient, to_recipient, value)
    # where value is the current value of the ballot. Each tuple points
    # to the ballot being moved.
    moves = {}

    for ballot in allocated[selected]:
        reallocated = False
        i = ballot.current_preference + 1
        while not reallocated and i < len(ballot.candidates):
            recipient = ballot.candidates[i]
            if recipient in hopefuls:
                ballot.current_preference = i
                ballot.add_weight(weight)
                current_value = ballot.get_value()
                if recipient in allocated:
                    allocated[recipient].append(ballot)
                else:
                    allocated[recipient] = [ballot]
                if recipient in vote_count:
                    vote_count[recipient] += current_value
                else:
                    vote_count[recipient] = current_value
                vote_count[selected] -= current_value
                reallocated = True
                if (selected, recipient, current_value) in moves:
                    moves[(selected, recipient, current_value)].append(ballot)
                else:
                    moves[(selected, recipient, current_value)] = [ballot]
                transferred.append(ballot)
            else:
                i += 1
    for move, ballots in moves.items():
        times = len(ballots)
        description =  u"from {0} to {1} {2} * {3} = {4}".format(
            move[0],
            move[1],
            times,
            move[2],
            times * move[2])
        logger.debug(LOG_MESSAGE.format(action=Action.TRANSFER,
                                        desc=description))
    allocated[selected][:] = [ x for x in allocated[selected]
                               if x not in transferred ]

def elect_reject(candidate, vote_count, constituencies_map, quota_limit,
                 current_round, elected, rejected, constituencies_elected, logger=LOGGER):
    u"""Elects or rejects the candidate.

    Otherwise, if there are no quota limits, the candidate is elected.
    If there are quota limits, the candidate is either elected or
    rejected, if the quota limits are exceeded. The elected and
    rejected lists are modified accordingly, as well as the
    constituencies_elected map.

    Returns true if the candidate is elected, false otherwise.
    """
    
    
    quota_exceeded = False
    # If there is a quota limit, check if it is exceeded
    if quota_limit > 0 and candidate in constituencies_map:
        current_constituency = constituencies_map[candidate]
        if constituencies_elected[current_constituency] >= quota_limit:
            quota_exceeded = True
    # If the quota limit has been exceeded, reject the candidate
    if quota_exceeded:
        rejected.append((candidate, current_round, vote_count[candidate]))
        d = ('{0} {1} {2} >= {3}').format(
            candidate,
            current_constituency,
            constituencies_elected[current_constituency], 
            quota_limit)
        msg = LOG_MESSAGE.format(action=Action.QUOTA, desc=d)
        logger.info(msg)
        return False
    # Otherwise, elect the candidate
    else:
        elected.append((candidate, current_round, vote_count[candidate]))
        if constituencies_map:
            current_constituency = constituencies_map[candidate]
            constituencies_elected[current_constituency] += 1
        d = candidate + " = " + unicode(vote_count[candidate])
        msg = LOG_MESSAGE.format(action=Action.ELECT, desc=d)
        logger.info(msg)
        return True

def count_description(vote_count, candidates):
    u"""Returns a string with count results.

    The string is of the form of {0} = {1} separated by ; where each {0}
    is a candidate and each {1} is the corresponding vote count.
    """
    
    return  ';'.join([ "{0} = {1}".format(c, vote_count[c])
                       for c in candidates ])


def elect_round_robin(vote_count, constituencies, constituencies_map,
                      quota_limit, current_round, elected, rejected,
                      constituencies_elected, seats, num_elected, logger=LOGGER):
    u"""Elects candidates going round robin around the orphan constituencies.

    If there are orphan constituencies, i.e., constituencies with no
    elected candidates, try to elect them by going through each of
    these constituencies, in decreasing order by side, with ties
    broken randomly. In each constituency take each candidate in
    decreasing orded by number of votes.
    """

    orphan_constituencies = [
        (constituency, sz) for constituency, sz in constituencies.items()
        if constituencies_elected[constituency] == 0
    ]
    
    if len(orphan_constituencies) > 0:
        sorted_orphan_constituencies = sort_rnd(orphan_constituencies,
                                                key=lambda item: item[1],
                                                reverse=True, logger=logger)
        # Put the candidate votes for each sorted orphan constituency (soc)
        # in a dictionary keyed by candidate with their votes as value.
        soc_candidates = {} 
        soc_candidates_num = 0
        for soc, _ in sorted_orphan_constituencies:
            # Get the vote count for the sorted orphan constituency.
            soc_vote_count = [
                (candidate, count) for candidate, count in vote_count.items()
                if constituencies_map[candidate] == soc
            ]
            # Sort them by vote count, descending, so that we will be
            # able to use select_first_rnd on them.
            soc_vote_count.sort(key=lambda item:item[1], reverse=True)
            soc_candidates[soc] = soc_vote_count
            soc_candidates_num += len(soc_vote_count)
        turn = 0
        desc = ('[' +
                ', '.join([ c for c in sorted_orphan_constituencies ]) +
                ']')
        logger.info(LOG_MESSAGE.format(action=Action.ROUND_ROBIN,
                                       desc=desc))
        while (seats - num_elected) > 0 and soc_candidates_num > 0:
            best_candidate = None
            while best_candidate is None:
                constituency_turn = sorted_orphan_constituencies[turn][0]
                candidates_turn = soc_candidates[constituency_turn]
                desc = '{constituency_turn} {candidates_turn}'.format(constituency_turn=constituency_turn, candidates_turn=candidates_turn)
                logger.info(LOG_MESSAGE.format(action=Action.CONSTITUENCY_TURN,
                                               desc=desc))
                if len(candidates_turn) > 0:
                    best_candidate = select_first_rnd(candidates_turn,
                                                      key=lambda item: item[0],
                                                      action=Action.ELECT, logger=logger)[0]
                    soc_candidates_num -= 1
                turn = (turn + 1) % len(orphan_constituencies)
            elect_reject(best_candidate, vote_count, 
                         constituencies_map, quota_limit, 
                         current_round,
                         elected, rejected,
                         constituencies_elected, logger=logger)
            num_elected = len(elected)
    return num_elected

def count_stv(ballots, seats,
              constituencies,
              constituencies_map,
              quota_limit = 0,
              seed=None,
              logger=None):
    u"""Performs a STV vote for the given ballots and number of seats.

    The constituencies argument is a map of constituencies to the
    number of voters. The constituencies_map argument is a map of
    candidates to constituencies, if any. The quota_limit, if
    different than zero, is the limit of candidates that can be
    elected by a constituency.
    """

    random.seed(a=seed)
    logger = logger or logging.getLogger(SVT_LOGGER)
    
    allocated = {} # The allocation of ballots to candidates
    vote_count = {} # A hash of ballot counts, indexed by candidates
    candidates = [] # All candidates
    elected = [] # The candidates that have been elected
    hopefuls = [] # The candidates that may be elected
    # The candidates that have been eliminated because of low counts
    eliminated = []
    # The candidates that have been eliminated because of quota restrictions
    rejected = []
    # The number of candidates elected per constituency
    constituencies_elected = {}
    for (candidate, constituency) in constituencies_map.items():
        constituencies_elected[constituency] = 0
        if candidate not in allocated:
            allocated[candidate] = []
        if candidate not in candidates: # check not really needed
            candidates.append(candidate)
            vote_count[candidate] = 0

    threshold = int(len(ballots) / (seats + 1.0)) + 1

    logger.info(LOG_MESSAGE.format(action=Action.THRESHOLD,
                                   desc=threshold))
    
    # Do initial count
    for ballot in ballots:
        selected = ballot.candidates[0]
        for candidate in ballot.candidates:
            if candidate not in candidates:
                candidates.append(candidate)
                vote_count[candidate] = 0
            if candidate not in allocated:
                allocated[candidate] = []
        allocated[selected].append(ballot)
        vote_count[selected] += 1

    # In the beginning, all candidates are hopefuls
    hopefuls = [x for x in candidates]

    # Start rounds
    current_round = 1
    num_elected = len(elected)
    num_hopefuls = len(hopefuls)    
    while num_elected < seats and num_hopefuls > 0:
        # Log round
        logger.info(LOG_MESSAGE.format(action=Action.COUNT_ROUND,
                                       desc=current_round))
        # Log count
        description  = count_description(vote_count, hopefuls)
       
        logger.info(LOG_MESSAGE.format(action=Action.COUNT,
                                       desc=description))
        hopefuls_sorted = sorted(hopefuls, key=vote_count.get, reverse=True )
        # If there is a surplus record it, so that we can try to
        # redistribute the best candidate's votes according to their
        # next preferences.
        surplus = vote_count[hopefuls_sorted[0]] - threshold
        # If there is a candidate that reaches the threshold,
        # try to elect them, respecting quota limits.
        if surplus >= 0:
            best_candidate = select_first_rnd(hopefuls_sorted,
                                              key=vote_count.get,
                                              action=Action.ELECT, logger=logger)
            hopefuls.remove(best_candidate)
            was_elected = elect_reject(best_candidate, vote_count,
                                       constituencies_map, quota_limit,
                                       current_round, 
                                       elected, rejected,
                                       constituencies_elected, logger=logger)
            if not was_elected:
                redistribute_ballots(best_candidate, 1.0, hopefuls, allocated,
                                     vote_count, logger=logger)
            elif surplus > 0:
                # Calculate the weight for this round
                weight = surplus / vote_count[best_candidate]
                # Find the next eligible preference for each one of the ballots
                # cast for the candidate, and transfer the vote to that
                # candidate with its value adjusted by the correct weight.
                redistribute_ballots(best_candidate, weight, hopefuls,
                                     allocated, vote_count, logger=logger)
        # If nobody can get elected, take the least hopeful candidate
        # (i.e., the hopeful candidate with the fewer votes) and
        # redistribute that candidate's votes.
        else:
            hopefuls_sorted.reverse()
            worst_candidate = select_first_rnd(hopefuls_sorted,
                                               key=vote_count.get,
                                               action=Action.ELIMINATE, logger=logger)
            hopefuls.remove(worst_candidate)
            eliminated.append(worst_candidate)
            desc = '{worst_candidate} = {vote_count}'.format(worst_candidate=worst_candidate, vote_count=vote_count[worst_candidate])
            msg = LOG_MESSAGE.format(action=Action.ELIMINATE, desc=desc)
            logger.info(msg)
            redistribute_ballots(worst_candidate, 1.0, hopefuls, allocated,
                                 vote_count, logger=logger)
            
        current_round += 1
        num_hopefuls = len(hopefuls)
        num_elected = len(elected)

    # If there are still seats to be filled, they will be filled in a
    # round-robin fashion by those constituencies that are not
    # represented, in decreasing order of voters.
    if (seats - num_elected) > 0:
        num_elected = elect_round_robin(vote_count,
                                        constituencies,
                                        constituencies_map,
                                        quota_limit, 
                                        current_round,
                                        elected, rejected,
                                        constituencies_elected,
                                        seats,
                                        num_elected, logger=logger)
 
    # If there is either a candidate with surplus votes, or
    # there are hopeful candidates beneath the threshold.
    while (seats - num_elected) > 0 and len(eliminated) > 0:
        logger.info(LOG_MESSAGE.format(action=Action.COUNT_ROUND,
                                       desc=current_round))
        description  = count_description(vote_count, eliminated)        
        logger.info(LOG_MESSAGE.format(action=Action.ZOMBIES,
                                       desc=description))

        best_candidate = eliminated.pop()
        elect_reject(best_candidate, vote_count, 
                     constituencies_map, quota_limit, 
                     current_round,
                     elected, rejected, constituencies_elected, logger=logger)
        current_round += 1
        num_elected = len(elected)

    return elected, vote_count

if __name__ == u"__main__":
    parser = argparse.ArgumentParser(description='Perform STV')
    parser.add_argument('-b', '--ballots', default='sys.stdin',
                        dest='ballots_file', help='input ballots file')
    parser.add_argument('-s', '--seats', type=int, default=0,
                        dest='seats', help='number of seats')
    parser.add_argument('-c', '--constituencies',
                        dest='constituencies_file',
                        help='input constituencies file')    
    parser.add_argument('-q', '--quota', type=int, default=0,
                        dest='quota', help='constituency quota')
    parser.add_argument('-r', '--random', dest='random_seed',
                        type=lambda x: int(x, 0),
                        help='random seed')
    parser.add_argument('-l', '--loglevel', default=logging.INFO,
                        dest='loglevel', help='logging level')
    args = parser.parse_args()

    stream_handler = logging.StreamHandler(stream=sys.stdout)
    logger = logging.getLogger(SVT_LOGGER)
    logger.setLevel(args.loglevel)
    logger.addHandler(stream_handler)

    ballots = []
    ballots_file = sys.stdin
    if args.ballots_file != 'sys.stdin':
        ballots_file = open(args.ballots_file)
<<<<<<< HEAD
    ballots_reader = csv.reader(ballots_file,
                                delimiter=',',
=======
    ballots_reader = csv.reader(ballots_file, delimiter=',',
>>>>>>> 35df39f8
                                quotechar='"',
                                skipinitialspace=True)
    for ballot in ballots_reader:
        ballots.append(Ballot(ballot))

    if args.seats == 0:
        args.seats = len(ballots) / 2

    constituencies_map = {}
    constituencies = {}
    if args.constituencies_file:
        with open(args.constituencies_file) as constituencies_file:
             constituencies_reader = csv.reader(constituencies_file,
                                                delimiter=',',
                                                quotechar='"',
                                                skipinitialspace=True)
             for constituency in constituencies_reader:
                 constituency_name = constituency[0]
                 constituency_size = int(constituency[1])
                 constituencies[constituency_name] = constituency_size
                 for candidate in constituency[2:]:
                     constituencies_map[candidate] = constituency_name

    (elected, vote_count) = count_stv(ballots,
                                      args.seats,
                                      constituencies,
                                      constituencies_map,
                                      args.quota,
                                      args.random_seed)

    print u"Results:"
    for result in elected:
        print result<|MERGE_RESOLUTION|>--- conflicted
+++ resolved
@@ -488,12 +488,8 @@
     ballots_file = sys.stdin
     if args.ballots_file != 'sys.stdin':
         ballots_file = open(args.ballots_file)
-<<<<<<< HEAD
     ballots_reader = csv.reader(ballots_file,
                                 delimiter=',',
-=======
-    ballots_reader = csv.reader(ballots_file, delimiter=',',
->>>>>>> 35df39f8
                                 quotechar='"',
                                 skipinitialspace=True)
     for ballot in ballots_reader:
